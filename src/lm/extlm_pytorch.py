--- conflicted
+++ resolved
@@ -96,13 +96,8 @@
                 new_node = None
                 clm_logprob += log_y[0, xi]
             else:  # if open_vocab flag is disabled, return 0 probabilities
-<<<<<<< HEAD
-                log_y = to_cuda(self, torch.zeros(1, self.subword_dict_size)) + self.logzero
-                return (clm_state, wlm_state, None, log_y, 0.), log_y
-=======
                 log_y = torch.zeros(1, self.subword_dict_size) + self.logzero
                 return (clm_state, wlm_state, wlm_logprobs, None, log_y, 0.), log_y
->>>>>>> d3cf8f0c
 
             clm_state, z_clm = self.subwordlm(clm_state, x)
             log_y = F.log_softmax(z_clm, dim=1) * self.subwordlm_weight
@@ -198,14 +193,8 @@
             elif xi == self.space:
                 y[:, self.space] = self.zero
                 y[:, self.eos] = self.zero
-            log_y = torch.log(y)
-            log_y.masked_fill_(torch.isnan(log_y), self.logzero)
-            return (wlm_state, cumsum_probs, new_node), log_y
+            return (wlm_state, cumsum_probs, new_node), torch.log(log_y)
         else:  # if no path in the tree, transition probability is one
-<<<<<<< HEAD
-            log_y = to_cuda(self, torch.zeros(1, self.subword_dict_size))
-            return (wlm_state, cumsum_probs, new_node), log_y
-=======
             log_y = torch.zeros(1, self.subword_dict_size)
             return (wlm_state, cumsum_probs, new_node), log_y
 
@@ -216,5 +205,4 @@
         else:  # this node is not a word end, which means <unk>
             w = self.var_word_unk
         wlm_state, z_wlm = self.wordlm(wlm_state, w)
-        return float(F.log_softmax(z_wlm, dim=1)[:, self.word_eos])
->>>>>>> d3cf8f0c
+        return float(F.log_softmax(z_wlm, dim=1)[:, self.word_eos])